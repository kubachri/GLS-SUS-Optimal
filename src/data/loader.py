--- conflicted
+++ resolved
@@ -131,13 +131,10 @@
     # 6) Keep only the rows whose "tech" is in your TechsIncluded list
     tech_df = tech_df[tech_df['tech'].isin(techs)].set_index('tech')
     tech_df = tech_df.infer_objects(copy=False).fillna(0)
+    tech_df = tech_df.infer_objects(copy=False).fillna(0)
 
     # 8) Identify your storage technologies G_s
     G_s = tech_df.index[tech_df['StorageCap'] > 0].tolist()
-<<<<<<< HEAD
-=======
-    print(G_s)
->>>>>>> db4da23c
 
     # -----------------------
     # 6) PROFILE & time-index T
